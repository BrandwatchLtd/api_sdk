--- conflicted
+++ resolved
@@ -11,9 +11,8 @@
 
 
 setup(
-<<<<<<< HEAD
     name="bwapi",
-    version="3.4.0",
+    version="3.5.0",
     description="A software development kit for the Brandwatch API",
     long_description=long_description,
     long_description_content_type="text/markdown",
@@ -21,16 +20,6 @@
     author="Amy Barker, Jamie Lebovics, Paul Siegel and Jessica Bowden",
     author_email="amyb@brandwatch.com, paul@brandwatch.com, jess@brandwatch.com",
     license="License :: OSI Approved :: MIT License",
-=======
-    name='bwapi',
-    version='3.5.0',
-    description='A software development kit for the Brandwatch API',
-    url='https://github.com/BrandwatchLtd/api_sdk',
-    author='Amy Barker, Jamie Lebovics, Paul Siegel and Jessica Bowden',
-    author_email=
-    'amyb@brandwatch.com, paul@brandwatch.com, jess@brandwatch.com',
-    license='License :: OSI Approved :: MIT License',
->>>>>>> bdcae969
     classifiers=[
         "Development Status :: 5 - Production/Stable",
         "Intended Audience :: Developers",
